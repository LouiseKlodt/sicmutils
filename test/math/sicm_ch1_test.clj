--- conflicted
+++ resolved
@@ -347,22 +347,12 @@
                  (* 1/2 m (expt r 2) (expt θdot 2))
                  (* 1/2 m (expt rdot 2)) (V r))
              (pe ((Lagrangian->energy (L3-central 'm V)) spherical-state))))
-<<<<<<< HEAD
-      ;; there's a bug in differentiation of functions of several (non-tuple)
-      ;; arguments...
-      (let [F-tilde (fn [angle-x angle-y angle-z]
-=======
       (let [L (L-central-rectangular 'm U)
             F-tilde (fn [angle-x angle-y angle-z]
->>>>>>> 91ecca26
                       (compose (Rx angle-x)
                                (Ry angle-y)
                                (Rz angle-z)
                                coordinate))
-<<<<<<< HEAD
-            L (L-central-rectangular 'm U)
-=======
->>>>>>> 91ecca26
             Noether-integral (* ((pd 2) L) ((D F-tilde) 0 0 0))
             state (up 't (up 'x 'y 'z) (up 'vx 'vy 'vz))]
         (is (= '(down (* m vx) (* m vy) (* m vz)) (pe (((pd 2) L) state))))
