--- conflicted
+++ resolved
@@ -84,11 +84,7 @@
     value))
 
 (defn carlson-rf [x y z]
-<<<<<<< HEAD
   "From W.H. Press, Numerical Recipes in C++, 2ed. NR::rf from section 6.11"
-=======
-  "From W.H. Press, Numerial Recipes in C++, 2ed. NR::rf from section 6.11"
->>>>>>> 9434d47a
   (let [errtol 0.0025
         tiny 1.5e-38
         big 3.0e37
