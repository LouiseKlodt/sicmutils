--- conflicted
+++ resolved
@@ -26,41 +26,16 @@
 
 (defn match-segment-monadic [var]
   (fn [[frame xs]]
-<<<<<<< HEAD
-    (let [binding (frame var)
-          binding-count (count binding)]
-      (if binding
-        ;; segment value is bound; succeed if segment matches binding
+    (if-let [binding (frame var)]
+      ;; segement value is bound; succeed if it recurs here
+      (let [binding-count (count binding)]
         (if (and (>= (count xs) binding-count)
                  (every? identity (map = binding xs)))
-          [[frame (drop binding-count xs)]])
-        ;; unbound; succeed with set of matches avaialable here
-        (map (fn [[before after]]
-               [(assoc frame var before) after])
-             (segments xs))
-        ))
-=======
-    (if-let [binding (frame var)]
-      ;; segement value is bound; succeed if it recurs here
-      (loop [xs xs
-             binding binding]
-        (if (empty? binding)
-          ;; xxx redo this with and 
-          [[frame xs]]
-          (if (some? xs)
-            (if (= (first xs) (first binding))
-              (recur (next xs) (next binding))
-              ))
-          ))
-      ;; segment value is unbound. generate a lazy sequence
-      ;; of possible parses
+          [[frame (drop binding-count xs)]]))
+      ;; segment value unbound; bind it to all segments beginning here
       (map (fn [[before after]]
              [(assoc frame var before) after])
-           (segments xs))
-      )
->>>>>>> e97747da
-    )
-  )
+             (segments xs)))))
 
 ;; TODO: partial applications of map & filter! these should be
 ;; reconsidered when we get to Clojure 1.7.
